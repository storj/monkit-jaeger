// Copyright (C) 2020 Storj Labs, Inc.
// Copyright (C) 2014 Space Monkey, Inc.
// See LICENSE for copying information.

package jaeger

import (
	"context"
	"fmt"
	"log"
	"net"

	"github.com/apache/thrift/lib/go/thrift"

	"storj.io/monkit-jaeger/gen-go/agent"
	"storj.io/monkit-jaeger/gen-go/jaeger"
)

const (
	maxPacketSize = 8192
)

// UDPCollector matches the TraceCollector interface, but sends serialized
// jaeger.Span objects over UDP, instead of the Scribe protocol. See
// RedirectPackets for the UDP server-side code.
type UDPCollector struct {
	ch            chan *jaeger.Span
	process       *jaeger.Process
	client        *agent.AgentClient
	conn          *net.UDPConn
	thriftBuffer  *thrift.TMemoryBuffer
	maxPacketSize int
	batchSeqNo    int64
}

// NewUDPCollector creates a UDPCollector that sends packets to collector_addr.
// buffer_size is how many outstanding unsent jaeger.Span objects can exist
// before Spans start getting dropped.
<<<<<<< HEAD
func NewUDPCollector(collector_addr string, buffer_size int, serviceName string, tags []Tag) (
=======
func NewUDPCollector(collectorAddr string, bufferSize int, serviceName string) (
>>>>>>> fa3e7e79
	*UDPCollector, error) {

	thriftBuffer := thrift.NewTMemoryBufferLen(bufferSize)
	protocolFactory := thrift.NewTCompactProtocolFactory()
	client := agent.NewAgentClientFactory(thriftBuffer, protocolFactory)

	destAddr, err := net.ResolveUDPAddr("udp", collectorAddr)
	if err != nil {
		return nil, err
	}

	jaegerTags := make([]*jaeger.Tag, 0, len(tags))
	for _, tag := range tags {
		j, err := tag.BuildJaegerThrift()
		if err != nil {
			log.Printf("failed to convert to jaeger tags: %v", err)
			continue
		}
		jaegerTags = append(jaegerTags, j)
	}

	connUDP, err := net.DialUDP(destAddr.Network(), nil, destAddr)
	if err != nil {
		return nil, err
	}
	if err := connUDP.SetWriteBuffer(maxPacketSize); err != nil {
		return nil, err
	}
	c := &UDPCollector{
<<<<<<< HEAD
		ch:            make(chan *jaeger.Span, buffer_size),
		client:        client,
		conn:          connUDP,
		thriftBuffer:  thriftBuffer,
		maxPacketSize: buffer_size,
		process: &jaeger.Process{
			ServiceName: serviceName,
			Tags:        jaegerTags,
		},
=======
		ch:            make(chan *jaeger.Span, bufferSize),
		serviceName:   serviceName,
		client:        client,
		conn:          connUDP,
		thriftBuffer:  thriftBuffer,
		maxPacketSize: bufferSize,
>>>>>>> fa3e7e79
	}
	go c.handle()
	return c, nil
}

func (c *UDPCollector) handle() {
	for {
		s, ok := <-c.ch
		if !ok {
			return
		}
		err := c.send(s)
		if err != nil {
			log.Printf("failed write: %v", err)
		}
	}
}

func (c *UDPCollector) send(s *jaeger.Span) error {
	c.batchSeqNo++
	batchSeqNo := c.batchSeqNo
	batch := &jaeger.Batch{
		Process: c.process,
		Spans:   []*jaeger.Span{s},
		SeqNo:   &batchSeqNo,
	}
	c.thriftBuffer.Reset()
	if err := c.client.EmitBatch(context.Background(), batch); err != nil {
		return err
	}
	if c.thriftBuffer.Len() > c.maxPacketSize {
		return fmt.Errorf("data does not fit within one UDP packet; size %d, max %d, spans %d",
			c.thriftBuffer.Len(), c.maxPacketSize, len(batch.Spans))
	}
	_, err := c.conn.Write(c.thriftBuffer.Bytes())
	return err

}

// Collect takes a jaeger.Span object, serializes it, and sends it to the
// configured collector_addr.
func (c *UDPCollector) Collect(span *jaeger.Span) {
	select {
	case c.ch <- span:
	default:
	}
}<|MERGE_RESOLUTION|>--- conflicted
+++ resolved
@@ -36,11 +36,7 @@
 // NewUDPCollector creates a UDPCollector that sends packets to collector_addr.
 // buffer_size is how many outstanding unsent jaeger.Span objects can exist
 // before Spans start getting dropped.
-<<<<<<< HEAD
-func NewUDPCollector(collector_addr string, buffer_size int, serviceName string, tags []Tag) (
-=======
-func NewUDPCollector(collectorAddr string, bufferSize int, serviceName string) (
->>>>>>> fa3e7e79
+func NewUDPCollector(collectorAddr string, bufferSize int, serviceName string, tags []Tag) (
 	*UDPCollector, error) {
 
 	thriftBuffer := thrift.NewTMemoryBufferLen(bufferSize)
@@ -70,24 +66,15 @@
 		return nil, err
 	}
 	c := &UDPCollector{
-<<<<<<< HEAD
-		ch:            make(chan *jaeger.Span, buffer_size),
+		ch:            make(chan *jaeger.Span, bufferSize),
 		client:        client,
 		conn:          connUDP,
 		thriftBuffer:  thriftBuffer,
-		maxPacketSize: buffer_size,
+		maxPacketSize: bufferSize,
 		process: &jaeger.Process{
 			ServiceName: serviceName,
 			Tags:        jaegerTags,
 		},
-=======
-		ch:            make(chan *jaeger.Span, bufferSize),
-		serviceName:   serviceName,
-		client:        client,
-		conn:          connUDP,
-		thriftBuffer:  thriftBuffer,
-		maxPacketSize: bufferSize,
->>>>>>> fa3e7e79
 	}
 	go c.handle()
 	return c, nil
