--- conflicted
+++ resolved
@@ -41,17 +41,6 @@
 			t.Set(sampleKey, sampled)
 		}
 		if sampled {
-<<<<<<< HEAD
-=======
-			flags, ok := t.Get(flagsKey).(int64)
-			if !ok {
-				flags = 0
-			}
-			if opts.Debug {
-				flags |= 1
-			}
-			t.Set(flagsKey, flags)
->>>>>>> fa3e7e79
 			t.ObserveSpans(spanFinishObserverFunc(opts.observeSpan))
 		}
 	})
@@ -66,27 +55,14 @@
 	f(s, err, panicked, finish)
 }
 
-<<<<<<< HEAD
-func getParentId(s *monkit.Span) *int64 {
-	parent := s.Parent()
-	if parent != nil {
-		parent_id := parent.Id()
-
-		return &parent_id
-	}
-
-	if remote_parent_id, ok := s.Trace().Get(remoteParentKey).(int64); ok {
-		return &remote_parent_id
-=======
-func getParentID(s *monkit.Span) (parentID *int64, server bool) {
+func getParentID(s *monkit.Span) *int64 {
 	parent := s.Parent()
 	if parent != nil {
 		parentID := parent.Id()
-		return &parentID, false
+		return &parentID
 	}
 	if remoteParentID, ok := s.Trace().Get(remoteParentKey).(int64); ok {
-		return &remoteParentID, true
->>>>>>> fa3e7e79
+		return &remoteParentID
 	}
 
 	return nil
@@ -94,10 +70,6 @@
 
 func (opts Options) observeSpan(s *monkit.Span, err error, panicked bool,
 	finish time.Time) {
-<<<<<<< HEAD
-	parent_id := getParentId(s)
-=======
->>>>>>> fa3e7e79
 	startTime := s.Start().UnixNano() / 1000
 
 	js := &jaeger.Span{
@@ -109,7 +81,7 @@
 		Duration:      s.Duration().Microseconds(),
 	}
 
-	parentID, _ := getParentID(s)
+	parentID := getParentID(s)
 	if parentID != nil {
 		js.ParentSpanId = *parentID
 	}
@@ -130,9 +102,8 @@
 
 	for idx, arg := range s.Args() {
 		arg := arg
-<<<<<<< HEAD
 		tag := Tag{
-			Key:   fmt.Sprintf("arg_%d", arg_idx),
+			Key:   fmt.Sprintf("arg_%d", idx),
 			Value: arg,
 		}
 		jaegerTag, err := tag.BuildJaegerThrift()
@@ -140,13 +111,6 @@
 			log.Printf("failed to convert args to jaeger format: %v", err)
 		}
 		tags = append(tags, jaegerTag)
-=======
-		tags = append(tags, &jaeger.Tag{
-			Key:   fmt.Sprintf("arg_%d", idx),
-			VType: jaeger.TagType_STRING,
-			VStr:  &arg,
-		})
->>>>>>> fa3e7e79
 	}
 
 	js.Tags = tags
